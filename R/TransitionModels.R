## Main paper: https://link.springer.com/article/10.1007/s10260-021-00558-6


#' Detect number of cores for OpenMP
#'
#' The calculation of CDFs and PDFs is implemented in C and allows
#' for parallelization using OpenMP. This function detects how may
#' cores are available in total (if OpenMP is available).
#'
#' @param verbose logical, if \code{TRUE} a message is shown.
#'
#' @return Number of available cores (integer). If OpenMP is not
#' available, \code{1L} is returned.
#'
#' @author Reto
tm_detect_cores <- function(verbose = TRUE) {
    stopifnot("'verbose' must be logical TRUE or FALSE" = isTRUE(verbose) || isFALSE(verbose))
    ncores <- .Call(C_tm_detect_cores)
    if (verbose && ncores) {
        message("OMP available, number of cores detected: ", ncores)
    } else if (verbose) {
        message("OMP not available (not compiled with omp)")
    }
    return(ncores)
}

#' Get number of cores for OpenMP
#'
#' Some parts of the package use C routines which allow for parallelization
#' using OpenMP. This function is used to specify how many cores to be used.
#'
#' @param ncores \code{NULL} or a positive integer.
#' @param verbose logical, if \code{TRUE} a message is shown.
#'
#' @return Number of cores to be used in OpenMP parallelization (integer).
#'
#' @details If \code{ncores} is \code{NULL} the number of available
#' cores is auto-detected and set to 'total number of cores - 2'.
#' If integer, it is checked if this number of cores is available,
#' else set tot he 'total number of cores available'.
#'
#' @author Reto
tm_get_number_of_cores <- function(ncores = NULL, verbose = verbose) {
  ## Number of cores to be used for OpenMP. If
  ## - NULL: Guess cores (max cores - 2L)
  ## - Smaller or equal to 0: Set to 1L (single-core processing)
  ## - Else: Take user input; limited to maximum number of detected cores.
  ncores <- if (!is.null(ncores)) as.integer(ncores)[1L] else tm_detect_cores(verbose = FALSE) - 2L
  ncores <- if (ncores < 1L) 1L else pmin(ncores, tm_detect_cores(verbose = FALSE))
  if (verbose) message("Number of cores set to: ", ncores)
  return(ncores)
}


## Function to set up expanded data set.
tm_data <- function(data, response = NULL, verbose = TRUE) {
  ## Ensure data is a data frame.
  if (!is.data.frame(data))
    data <- as.data.frame(data)

  ## Determine response column.
  if (is.null(response))
    response <- names(data)[1L]

  if (!response %in% names(data))
    stop("The specified response column does not exist in the data!")

  ## Initialize progress bar.
  if (verbose)
    pb <- utils::txtProgressBar(min = 0, max = nrow(data), style = 3)

  ## Preallocate list.
  n    <- nrow(data)
  step <- if (n > 20) floor(n / 20) else 1

  response_values <- data[[response]]
  df_list <- vector("list", n)

  ## If any missing value in response: stop
  if (any(is.na(response_values)))
    stop("NA values in response data!")

  ## Setting up the new data.frame with (pseudo-)bins

  ## Length of vectors in list; names of list elements.
  nout <- sum(response_values) + length(response_values)
  names_out <- c("index", "Y", "theta", names(data))

  ## Building index vector; each observation 1:n gets its
  ## unique index (ID).
  result <- list()
  result$index <- rep(seq_len(n), response_values + 1L)

  ## Creating Y; always 1 except for the last entry per index.
  result$Y     <- rep(1L, nout)
  result$Y[cumsum(response_values + 1)] <- 0L

  ## Creating theta; a sequence from zero to the
  ## response_value for each index. The following
  ## Two lines create this sequence of sequences.
  reset_to_zero <- c(0, which(diff(result$index) > 0))
  result$theta <- seq_len(nout) - rep(reset_to_zero, response_values + 1) - 1

  ## Appending the remaining data from 'data'.
  for (n in names(data)) {
      ## If data[[n]] is a simple vector
      if (!is.matrix(data[[n]])) {
        result[[n]] <- rep(data[[n]], response_values + 1)
      ## Else create matrix
      } else {
        result[[n]] <- matrix(rep(data[[n]], rep(response_values + 1, ncol(data[[n]]))),
                              ncol = ncol(data[[n]]),
                              dimnames = list(NULL, colnames(data[[n]])))
      }
  }

  result <- as.data.frame(result)

  ## Attach the response column as an attribute.
  attr(result, "response") <- response

  return(result)
}

## Predict function.
tm_predict <- function(object, newdata,
  type = c("pdf", "cdf", "quantile", "pmax"),
  response = NULL, y = NULL, prob = 0.5, maxcounts = 1e+03,
  verbose = FALSE, theta_scaler = NULL, theta_vars = NULL,
  factor = FALSE, ncores = NULL)
{

  ## Pre-processing inputs
  type <- tolower(type)
  type <- match.arg(type)

  ## TODO(R): I assume this check is not correct
  ##if (length(prob) > 1)
  ##  warning("Argument 'prob' has length > 1, only first element will be used.")

  ##if (type == "quantile") {
  ##  prob <- as.numeric(prob)[1L]
  ##  stopifnot("'prob' must be numeric in [0, 1]" = prob >= 0 & prob <= 1)
  ##}

  if (is.null(ncores))
    ncores <- tm_get_number_of_cores(ncores, verbose = verbose)

  ## Staying sane
  stopifnot(
    "'newdata' must be data.frame" = is.data.frame(newdata),
    "'response' must be character of length 1 (or NULL)" =
        (is.character(response) && length(response) == 1) || is.null(response),
    "'y' must be NULL or a vector" = is.null(y) || is.vector(y),
    "'verbose' must be logical TRUE or FALSE" = isTRUE(verbose) || isFALSE(verbose),
    "'factor' must be logical TRUE or FALSE" = isTRUE(factor) || isFALSE(factor),
    "'ncores' must be NULL or numeric >= 1" = is.null(ncores) || (ncores >= 1)
  )
  ## TODO(R) Not all arguments are checked above


  ## If response is not specified explicitly, assume the first
  ## variable in the response; should be avoided if possible.
  if (is.null(response)) {
    response <- names(newdata)[1L]
  ## If response was specified but does not exist; set to maxcounts
  } else if (is.null(newdata[[response]])) {
    ## TODO(N): Reto is not sure when this is used and what
    ##          the reason for the + floor(0.1 * maxcounts) is?
    newdata[[response]] <- maxcounts + floor(0.1 * maxcounts)
  }

  ## Preparing data
  nd <- tm_data(newdata, response = response, verbose = verbose)
  if (factor)
    nd$theta <- as.factor(nd$theta)

  if (!is.null(theta_vars) && length(theta_vars) > 0L) {
    for (j in theta_vars) {
      i <- as.integer(gsub("theta", "", j))
      nd[[j]] <- as.integer(nd$theta == i)
    }
  }

  ## Scaling (standardizing) theta if requested
  if (!is.null(theta_scaler))
    nd$theta <- (nd$theta - theta_scaler$mean) / theta_scaler$sd

  ## Specify argument for generic prediction method called below
  what <- switch(class(object)[1L],
    "bam"  = "response",
    "gam"  = "response",
    "nnet" = "raw"
  )
  p <- as.numeric(predict(object, newdata = nd, type = what))

  ## Extract unique indices
  ui <- unique(nd$index)
  prob <- rep(prob, length(ui))

<<<<<<< HEAD
  if (useC) {
    ## Ensure we hand over the correct thing to C
    if (type == "quantile") {
        stopifnot(is.numeric(prob), length(prob) == length(ui),
                  all(!is.na(prob)), all(prob >= 0 & prob <= 1))
    } else if (is.null(prob)) {
        prob <- 42.0 # dummy value for C (not used if type != 'quantile')
    }
    probs <- .Call(C_tm_predict, ui, nd$index, p, type = type, prob = prob,
                   ncores = ncores, elementwise = FALSE);
=======
  ## Ensure we hand over the correct thing to C
  if (type == "quantile") {
      stopifnot(is.numeric(prob), length(prob) == length(ui),
                all(!is.na(prob)), all(prob >= 0 & prob <= 1))
  } else if (is.null(prob)) {
      prob <- 42.0 # dummy value for C (not used if type != 'quantile')
>>>>>>> 993aa397
  }
  probs <- .Call(C_tm_predict, ui, nd$index, p, type = type, prob = prob, ncores = ncores);

  return(probs)
}

tm_dist <- function(y, data = NULL, ...)
{
  if (is.null(y))
    stop("argument y is NULL!")

  is_f <- FALSE
  if (inherits(y, "formula")) {
    yn <- response_name(y)
    f <- y
    is_f <- TRUE
  } else {
    yn <- deparse(substitute(y), backtick = TRUE, width.cutoff = 500)
    f <- y ~ s(theta)
    environment(f) <- environment(y)
    data <- list()
    data[["y"]] <- y
  }

  ## Estimate model.
  b <- tm(f, data = data, ...)

  if (inherits(y, "formula"))
    y <- model.response(b$model.frame)

  ## Predict probabilities.
  nd <- data.frame("y" = 0:b$maxcounts)
  if ((yn != "y") & is_f)
    names(nd) <- yn
  pb <- predict(b, newdata = nd)

  nl <- NULL

  if (is.null(b$yc_tab)) {
    if (!is.null(data) & is_f)
      y <- data[[yn]]
    tab <- prop.table(table(y))
  } else {
    tab <- prop.table(b$yc_tab)
    nl <- format(b$ym, digits = 2)
  }

  tab2 <- numeric(b$maxcounts + 1L)
  names(tab2) <- as.character(0:b$maxcounts)
  tab2[names(tab)] <- tab
  tab <- tab2

  ## Set labels.
  ylim <- list(...)$ylim
  if (is.null(ylim)) 
    ylim <- range(c(0, tab, pb * 1.1), na.rm = TRUE)
  ylab <- list(...)$ylab
  if (is.null(ylab))
    ylab <- "Probability"
  xlab <- list(...)$xlab
  if (is.null(xlab)) {
    xlab <- if (is.null(b$yc_tab)) "#Counts" else yn
  }

  ## Plot.
  if (!is.null(nl)) {
    names(tab) <- nl[as.integer(names(tab)) + 1L]
  }
  x <- barplot(tab, xlab = xlab, ylab = ylab, ylim = ylim)
  lines(pb ~ x, col = 4, lwd = 2, type = "h")
  points(x, pb, col = 4, pch = 16)
  points(x, pb, col = rgb(0.1, 0.1, 0.1, alpha = 0.6))

  return(invisible(b))
}

## Function to create bins.
make_bins <- function(y, breaks = 30, scale = FALSE , ...) {
  if(scale) {
    my <- min(y)
    y <- sqrt(y - my + 0.01)
    dy <- diff(range(y))
    bins <- (seq(min(y) - 0.1*dy,
      max(y) + 0.1*dy, length = breaks))^2 - 0.01 + my
  } else {
    dy <- diff(range(y))
    bins <- seq(min(y) - 0.1*dy,
      max(y) + 0.1*dy, length = breaks)
#    bins <- c(min(y) - 0.5*dy,
#      quantile(y, probs = seq(0, 1, length = breaks)),
#      max(y) + 0.5*dy)
  }
  return(bins)
}

## Wrapper function to estimate CTMs.
tm <- function(formula, data, subset, na.action,
  engine = "bam", scale.x = FALSE, breaks = NULL,
  model = TRUE, ncores = NULL, verbose = FALSE, ...)
{
  if (!is.null(breaks)) breaks <- as.numeric(breaks)

  ## Staying sane
  stopifnot(
    "'ncores' must be NULL or numeric" = is.null(ncores) || is.numeric(ncores),
    "'verbose' must be logical TRUE or FALSE" = isTRUE(verbose) || isFALSE(verbose)
  )
  ncores <- tm_get_number_of_cores(ncores, verbose = verbose)

  cl <- match.call()


  ## Evaluate the model frame
  mf <- match.call(expand.dots = FALSE)
  m <- match(c("formula", "data", "subset", "na.action"), names(mf), 0L)
  mf <- mf[c(1L, m)]
  mf$drop.unused.levels <- TRUE
  ff <- as.formula(paste("~", paste(all.vars(fake_formula(formula)), collapse = "+")))
  environment(ff) <- environment(formula)
  ff2 <- formula
  ff2[3L] <- ff[2L]
  ff2 <- update(ff2, ~ . - theta)
  tv <- all.vars(ff2)
  tv <- grep("theta", tv, value = TRUE)
  tv <- tv[tv != "theta"]
  if (length(tv)) {
    for (j in tv)
      ff2 <- eval(parse(text = paste0("update(ff2, . ~ . -", j, ")")))
  }
  mf[["formula"]] <- ff2
  mf[[1L]] <- quote(stats::model.frame)
  mf <- eval(mf, parent.frame())

  ## Response name.
  rn <- response_name(formula)

  yscale <- NULL

  ## Discretize response?
  if (bin.y <- !is.null(breaks)) {
    if (length(breaks) < 2L) {
      bins <- make_bins(model.response(mf), breaks = breaks)
    } else {
      bins <- breaks
    }
    #bins[1] <- -Inf
    #bins[length(bins)] <- Inf

    ## Discretize numeric response into counts.
    yc <- cut(model.response(mf), breaks = bins, labels = FALSE,
      include.lowest = TRUE) - 1
    ym <- (bins[-1] + bins[-length(bins)]) / 2

    lower <- list(...)$lower
    upper <- list(...)$upper

    if (!is.null(lower))
      ym[ym < lower] <- lower
    if (!is.null(upper))
      ym[ym > upper] <- upper

    mf[[rn]] <- yc
  }

  ## Scaling data.
  scaler <- NULL
  if (scale.x & (ncol(mf) > 1L)) {
    scaler <- list()
    for (j in names(mf)[-1L]) {
      if (!is.factor(mf[[j]])) {
        scaler[[j]] <- list("mean" = mean(mf[[j]]), "sd" = sd(mf[[j]]))
        mf[[j]] <- (mf[[j]] - scaler[[j]]$mean) / scaler[[j]]$sd
      }
    }
  }

  ## Max. counts.
  ymax <- max(mf[[rn]], na.rm = TRUE)
  k <- min(c(ymax - 1L, 20L))

  ## Transform data.
  tmf <- tm_data(mf, response = rn, verbose = verbose)

  if (!is.null(scaler)) {
    scaler$theta <- list("mean" = mean(tmf$theta), "sd" = sd(tmf$theta))
    tmf$theta <- (tmf$theta - scaler$theta$mean) / scaler$theta$sd
  }

  if (length(tv)) {
    for (j in tv) {
      i <- as.integer(gsub("theta", "", j))
      tmf[[j]] <- as.integer(tmf$theta == i)
    }
  }

  ## Setup return value.
  rval <- list()

  ## New formula.
  if (engine %in% c("gam", "bam")) {
    if (isTRUE(list(...)$factor)) {
      tmf$theta <- as.factor(tmf$theta)
      rval$new_formula <- update(formula, as.factor(Y) ~ theta + .)
    } else {
      ##rval$new_formula <- eval(parse(text = paste0("update(formula, Y ~ s(theta,k=", k, ") + .)")))
      rval$new_formula <- update(formula, Y ~ .)
    }
  } else {
    rval$new_formula <- update(formula, as.factor(Y) ~ .)
  }

  ## Estimate model.
  warn <- getOption("warn")
  options("warn" = -1)
  if (engine == "bam") {
    rval$model <- bam(rval$new_formula, data = tmf, family = binomial, discrete = TRUE)
  } else if (engine == "gam") {
    rval$model <- gam(rval$new_formula, data = tmf, family = binomial, ...)
  } else if (engine == "nnet") {
    rval$model <- nnet::nnet(rval$new_formula, data = tmf, ...)
  } else if (engine == "glmnet") {
    rval$model <- tm_glmnet(rval$new_formula, data = tmf, ...)
  }
  options("warn" = warn)

  ## Additional info.
  rval$response <- rn
  rval$model.frame <- mf
  rval$scaler <- scaler
  rval$maxcounts <- max(mf[[rn]])
  rval$theta_vars <- tv
  rval$factor <- isTRUE(list(...)$factor)

  if (inherits(rval$model, "nnet")) {
    p <- predict(rval$model, type = "raw")
  } else {
    p <- predict(rval$model, type = "response")
  }

  ## Remove model frame.
  if (!model)
    rval$model$model <- NULL

  ## Compute probabilities.
  ui <- unique(tmf$index)
  probs <- cprobs <- numeric(length(ui))

<<<<<<< HEAD
  if (useC) {
    ## c_tm_predict_pdfcdf returns a list with PDF and CDF, calculating
    ## both simultanously in C to improve speed.
cat("--- calling C_tm_predict_pdfcdf\n")
    tmp    <- .Call(C_tm_predict_pdfcdf, uidx = ui, idx = tmf$index, p = p, ncores = ncores)
cat("--- end of C_tm_predict_pdfcdf\n")
    probs  <- tmp$pdf
    cprobs <- tmp$cdf
    rm(tmp)
    timer("calculating CDF - C", verbose)
  } else {
    for (j in ui) {
      pj <- p[tmf$index == j]
      k <- length(pj)
      probs[j] <- (1 - pj[k]) * prod(pj[-k])

      cj <- numeric(k)
      cj[1] <- 1 - pj[1]
      if (length(pj) > 1) {
        for (jj in 2:length(pj))
          cj[jj] <- (1 - pj[jj]) * prod(pj[1:(jj - 1)])
      }
      cprobs[j] <- sum(cj)
    }
    timer("calculating CDF - R", verbose)
  }
=======
  ## c_tm_predict_pdfcdf returns a list with PDF and CDF, calculating
  ## both simultanously in C to improve speed.
  tmp    <- .Call(C_tm_predict_pdfcdf, uidx = ui, idx = tmf$index, p = p, ncores = ncores)
  probs  <- tmp$pdf
  cprobs <- tmp$cdf
  rm(tmp)
>>>>>>> 993aa397

  eps <- abs(.Machine$double.eps)
  probs[probs  < eps]      <- eps
  probs[probs  > 1 - eps]  <- 1 - eps
  cprobs[cprobs < eps]     <- eps
  cprobs[cprobs > 1 - eps] <- 1 - eps

  rval$probs <- data.frame("pdf" = probs, "cdf" = cprobs)

  ## If binning.
  if (bin.y) {
    rval$bins   <- bins
    rval$ym     <- ym
    rval$yc_tab <- table(yc)
    rval$breaks <- breaks
  }

  ## Assign class.
  class(rval) <- "tm"

  return(rval)
}

## Plotting method.
plot.tm <- function(x, which = "effects", spar = TRUE, k = 5, ...)
{
  ## What should be plotted?
  which.match <- c("effects", "hist-resid", "qq-resid", "wp-resid")
  if (!is.character(which)) {
    if (any(which > 4L))
      which <- which[which <= 4L]
    which <- which.match[which]
  } else which <- which.match[grep2(tolower(which), which.match, fixed = TRUE)]
  if (length(which) > length(which.match) || !any(which %in% which.match))
    stop("argument which is specified wrong!")

  if (any("effects" %in% which) & inherits(x$model, "gam")) {
    plot(x$model, ...)
    return(invisible(NULL))
  } else {
    which <- which[which != "effects"]
    if (length(which) < 1L) {
      which <- c("hist-resid", "qq-resid", "wp-resid")
    }
  }

  resids <- NULL
  for (j in 1:k)
    resids <- cbind(resids, residuals(x, newdata = list(...)$newdata))
  resids <- apply(resids, 1, median)

  ## Number of plots.
  if (spar) {
    oma <- par(no.readonly = TRUE)
    par(mfrow = c(1, length(which)))
    on.exit(par(oma))
  }

  if ("hist-resid" %in% which) {
    plot_hist(resids, ...)
  }

  if ("qq-resid" %in% which) {
    plot_qq(resids, ...)
  }

  if ("wp-resid" %in% which) {
    plot_wp(resids, ...)
  }
}

## Summary method.
summary.tm <- function(object, ...)
{
  summary(object$model)
}

## formula method.
formula.tm <- function(x, ...)
{
  formula(x$model)
}


## Coef method.
coef.tm <- function(object, ...)
{
  coef(object$model)
}

## Model frame extractor.
model.frame.tm <- function(formula, ...)
{
  return(formula$model.frame)
}

## Printing method.
print.tm <- function(x, ...)
{
  cat("Count Transition Model\n---")
  print(x$model)
}

## Predict method.
predict.tm <- function(object, newdata = NULL,
  y = NULL, prob = NULL,
  type = c("pdf", "cdf", "pmax", "quantile"), ncores = NULL, ...)
{
  type <- tolower(type)
  type <- match.arg(type)

  ## Get number of cores for OpenMP parallelization
  ncores <- tm_get_number_of_cores(ncores, FALSE)

  if (!is.null(prob))
    type <- "quantile"

  if (is.null(prob) && type == "quantile")
    prob <- 0.5

  if (is.null(newdata)) {
    if (type %in% c("pdf", "cdf") && is.null(y)) {
      ## Returning pdf/cdf stored on object
      return(object$probs[[type]])
    } else {
      ## Extracting model.frame used for model training as 'newdata'
      newdata <- model.frame(object)
    }
  }

  ## Overwriting response to evaluate pdf/cdf/pmax at specific y's,
  ## if type is either pmax or quantile: drop response altogether
  if (!is.null(y) && type %in% c("pdf", "cdf")) {
    newdata[[object$response]] <- y
  } else if (type %in% c("pmax", "quantile")) {
    newdata[[object$response]] <- NULL
  }

  ## Applying scaler if needed; standardize data (except theta)
  if (!is.null(object$scaler)) {
    for (j in names(object$scaler)) {
      if (j != "theta") {
        newdata[[j]] <- (newdata[[j]] - object$scaler[[j]]$mean) / object$scaler[[j]]$sd
      }
    }
  }

  ## Calling tm_predict to perform the actual prediction
  pred <- tm_predict(object$model,
                     newdata      = newdata,
                     ncores       = ncores,
                     response     = object$response,
                     type         = type,
                     maxcounts    = object$maxcounts,
                     prob         = prob,
                     theta_scaler = object$scaler$theta,
                     theta_vars   = object$theta_vars,
                     factor       = object$factor,
                     ...)

  ## If binning is used (pseudo-counts), convert predicted
  ## bin to numeric (center of the bin)
  if (!is.null(object$bins)) {
    if (type %in% c("quantile", "pmax")) {
      pred <- object$ym[pred + 1L]
    }
  }

  ## Ensure PDF/CDF lie inside [0, 1]
  if (type %in% c("pdf", "cdf")) {
    eps <- abs(.Machine$double.eps)
    pred[pred < eps]     <- eps
    pred[pred > 1 - eps] <- 1 - eps
  }

  return(pred)
}

## logLik method.
logLik.tm <- function(object, newdata = NULL, ...)
{
  if (is.null(newdata)) {
    p <- object$probs$pdf
  } else {
    p <- predict(object, newdata = newdata, type = "pdf", ...)
  }
  ll <- sum(log(p))
  attr(ll, "nobs") <- nrow(object$model.frame)
  attr(ll, "df") <- sum(object$model$edf)
  class(ll) <- "logLik"
  return(ll)
}

## Residuals method.
residuals.tm <- function(object, newdata = NULL, y = NULL, ...)
{
  if (is.null(newdata)) {
    if (is.null(object$model.frame))
      stop("cannot compute residuals, no model.frame including the response!")
    newdata <- object$model.frame
  }

  if (is.null(y)) {
    y <- newdata[[object$response]]
  }

  if (is.null(y)) {
    stop("cannot compute residuals, response is missing!")
  }

  i <- y > 0
  p <- numeric(length(y))

  pL <- predict(object, newdata = newdata[i, , drop = FALSE], y = y[i] - 1L, type = "cdf", ...)
  pU <- predict(object, newdata = newdata[i, , drop = FALSE], y = y[i], type = "cdf", ...)

  p[i] <- runif(sum(i), pL, pU)

  if (any(!i)) {
    pU <- predict(object, newdata = newdata[!i, , drop = FALSE], y = y[!i], type = "cdf", ...)
    p[!i] <- runif (sum(!i), 0, pU)
  }

  eps <- abs(.Machine$double.eps)
  p[p < eps]     <- eps
  p[p > 1 - eps] <- 1 - eps

  return(qnorm(p))
}


## Rootogram method.
rootogram.tm <- function(object, newdata = NULL, plot = TRUE,
  width = 0.9, style = c("hanging", "standing", "suspended"),
  scale = c("sqrt", "raw"), expected = TRUE, confint = TRUE,
  ref = TRUE, K = NULL, xlab = NULL, ylab = NULL, main = NULL, ...)
{
  if (is.null(newdata))
    newdata <- object$model.frame

  if (is.null(newdata[[object$response]]))
    stop("response missing in newdata!")

  y <- newdata[[object$response]]
  n <- length(y)

  if(!is.null(K))
    object$maxcounts <- K
  counts <- 0:object$maxcounts
  p <- NULL; obs <- NULL
  for (j in counts) {
    if (isTRUE(list(...)$verbose))
      cat(j, "/", sep = "")
    p <- cbind(p, predict(object, newdata = newdata, type = "pdf", y = j))
    obs <- c(obs, sum(y == j))
  }

  if (isTRUE(list(...)$verbose))
    cat("\n")

  e <- colMeans(p) * n  

  rg <- data.frame("observed" = obs, "expected" = e,
    "mid" = counts, "width" = width)

  scale <- match.arg(scale)

  if (scale == "sqrt") {
    rg$observed <- sqrt(rg$observed)
    rg$expected <- sqrt(rg$expected)
  }

  p <- t(p)
  rownames(p) <- paste0("p_", counts + 0.5)
  colnames(p) <- as.character(1:n)
  rg$distribution <- p

  attr(rg, "style") <- match.arg(style)
  attr(rg, "scale") <- scale
  attr(rg, "expected") <- expected
  attr(rg, "confint") <- confint
  attr(rg, "ref") <- ref
  attr(rg, "xlab") <- if (is.null(xlab)) "#Counts" else xlab
  attr(rg, "ylab") <- if (is.null(ylab)) "sqrt(Frequency)" else ylab
  attr(rg, "main") <- if (is.null(main)) "Rootogram" else main

  class(rg) <- c("rootogram", "data.frame")

  if (plot)
    plot(rg, ...)

  return(invisible(rg))
}
<|MERGE_RESOLUTION|>--- conflicted
+++ resolved
@@ -192,33 +192,21 @@
     "gam"  = "response",
     "nnet" = "raw"
   )
-  p <- as.numeric(predict(object, newdata = nd, type = what))
+  tp <- as.numeric(predict(object, newdata = nd, type = what))
 
   ## Extract unique indices
   ui <- unique(nd$index)
   prob <- rep(prob, length(ui))
 
-<<<<<<< HEAD
-  if (useC) {
-    ## Ensure we hand over the correct thing to C
-    if (type == "quantile") {
-        stopifnot(is.numeric(prob), length(prob) == length(ui),
-                  all(!is.na(prob)), all(prob >= 0 & prob <= 1))
-    } else if (is.null(prob)) {
-        prob <- 42.0 # dummy value for C (not used if type != 'quantile')
-    }
-    probs <- .Call(C_tm_predict, ui, nd$index, p, type = type, prob = prob,
-                   ncores = ncores, elementwise = FALSE);
-=======
   ## Ensure we hand over the correct thing to C
   if (type == "quantile") {
       stopifnot(is.numeric(prob), length(prob) == length(ui),
                 all(!is.na(prob)), all(prob >= 0 & prob <= 1))
   } else if (is.null(prob)) {
-      prob <- 42.0 # dummy value for C (not used if type != 'quantile')
->>>>>>> 993aa397
-  }
-  probs <- .Call(C_tm_predict, ui, nd$index, p, type = type, prob = prob, ncores = ncores);
+      prob <- NA_real_ # dummy value for C (not used if type != 'quantile')
+  }
+  probs <- .Call(C_tm_predict, uidx = ui, index = nd$index, tp = tp,
+                 bins = NA_real_, y = prob, type = type, ncores = ncores, elementwise = FALSE);
 
   return(probs)
 }
@@ -464,41 +452,12 @@
   ui <- unique(tmf$index)
   probs <- cprobs <- numeric(length(ui))
 
-<<<<<<< HEAD
-  if (useC) {
-    ## c_tm_predict_pdfcdf returns a list with PDF and CDF, calculating
-    ## both simultanously in C to improve speed.
-cat("--- calling C_tm_predict_pdfcdf\n")
-    tmp    <- .Call(C_tm_predict_pdfcdf, uidx = ui, idx = tmf$index, p = p, ncores = ncores)
-cat("--- end of C_tm_predict_pdfcdf\n")
-    probs  <- tmp$pdf
-    cprobs <- tmp$cdf
-    rm(tmp)
-    timer("calculating CDF - C", verbose)
-  } else {
-    for (j in ui) {
-      pj <- p[tmf$index == j]
-      k <- length(pj)
-      probs[j] <- (1 - pj[k]) * prod(pj[-k])
-
-      cj <- numeric(k)
-      cj[1] <- 1 - pj[1]
-      if (length(pj) > 1) {
-        for (jj in 2:length(pj))
-          cj[jj] <- (1 - pj[jj]) * prod(pj[1:(jj - 1)])
-      }
-      cprobs[j] <- sum(cj)
-    }
-    timer("calculating CDF - R", verbose)
-  }
-=======
   ## c_tm_predict_pdfcdf returns a list with PDF and CDF, calculating
   ## both simultanously in C to improve speed.
   tmp    <- .Call(C_tm_predict_pdfcdf, uidx = ui, idx = tmf$index, p = p, ncores = ncores)
   probs  <- tmp$pdf
   cprobs <- tmp$cdf
   rm(tmp)
->>>>>>> 993aa397
 
   eps <- abs(.Machine$double.eps)
   probs[probs  < eps]      <- eps
