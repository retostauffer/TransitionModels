--- conflicted
+++ resolved
@@ -407,30 +407,7 @@
   ##  - If elementwise = FALSE: We must evaluate each distribution up to
   ##    max(y).
   if (type %in% c("quantile", "pmax", "tp")) {
-<<<<<<< HEAD
-    ## object$bins - 1 as we start with bin '0' again.
-    if (!is.null(object$breaks)) {
-        newresponse <- rep(max(object$breaks), nrow(mf))
-    } else {
-        newresponse <- rep(object$bins - 1, nrow(mf))
-    }
-    mf[[object$response]] <- newresponse
-  } else if (!is.null(y)) {
-    newresponse <- if (elementwise) y else rep(max(y), nrow(mf))
-    mf[[object$response]] <- newresponse
-  }
-
-  # -----------------------------------------------------------------
-  ## Setting up transitreg response and model matrix for the binary
-  ## model (tmf = transition probability model frame) for the binary
-  ## model on object$model.
-  # -----------------------------------------------------------------
-
-  if (is.null(newdata)) {
-      scaler <- FALSE # Already scaled
-=======
     mf[[object$response]] <- max(get_mids(object))
->>>>>>> cc89c323
   } else {
     ## Else highest bin specified on 'y' (if set) or highest
     ## highest ever seen observation (yc_tab).
